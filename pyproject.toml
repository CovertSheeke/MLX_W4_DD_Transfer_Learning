[project]
name = "mlx-w4-dd-transfer-learning"
version = "0.1.0"
description = "Add your description here"
readme = "README.md"
requires-python = ">=3.10"
dependencies = [
    "datasets>=3.6.0",
<<<<<<< HEAD
    "einops>=0.8.1",
    "hf-xet>=1.1.5",
=======
    "dotenv>=0.9.9",
    "ipykernel>=6.29.5",
>>>>>>> c0e0c63a
    "ipywidgets>=8.1.7",
    "jupyter>=1.1.1",
    "jupyterlab>=4.4.4",
    "matplotlib>=3.10.3",
    "numpy>=2.2.6",
    "pillow>=11.2.1",
    "qwen-vl-utils>=0.0.11",
    "torch>=2.7.1",
    "torchvision>=0.22.1",
    "transformers>=4.53.0",
<<<<<<< HEAD
    "transformers-stream-generator>=0.0.5",
=======
    "wandb>=0.21.0",
>>>>>>> c0e0c63a
]<|MERGE_RESOLUTION|>--- conflicted
+++ resolved
@@ -6,13 +6,10 @@
 requires-python = ">=3.10"
 dependencies = [
     "datasets>=3.6.0",
-<<<<<<< HEAD
     "einops>=0.8.1",
     "hf-xet>=1.1.5",
-=======
     "dotenv>=0.9.9",
     "ipykernel>=6.29.5",
->>>>>>> c0e0c63a
     "ipywidgets>=8.1.7",
     "jupyter>=1.1.1",
     "jupyterlab>=4.4.4",
@@ -23,9 +20,6 @@
     "torch>=2.7.1",
     "torchvision>=0.22.1",
     "transformers>=4.53.0",
-<<<<<<< HEAD
     "transformers-stream-generator>=0.0.5",
-=======
     "wandb>=0.21.0",
->>>>>>> c0e0c63a
 ]